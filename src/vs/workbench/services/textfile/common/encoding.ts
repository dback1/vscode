/*---------------------------------------------------------------------------------------------
 *  Copyright (c) Microsoft Corporation. All rights reserved.
 *  Licensed under the MIT License. See License.txt in the project root for license information.
 *--------------------------------------------------------------------------------------------*/

import { Readable, ReadableStream, newWriteableStream, listenStream } from 'vs/base/common/stream';
import { VSBuffer, VSBufferReadable, VSBufferReadableStream } from 'vs/base/common/buffer';
<<<<<<< HEAD
import { IDisposable } from 'vs/base/common/lifecycle';
import { importAMDNodeModule } from 'vs/amdX';
=======
>>>>>>> 4552a93f

export const UTF8 = 'utf8';
export const UTF8_with_bom = 'utf8bom';
export const UTF16be = 'utf16be';
export const UTF16le = 'utf16le';

export type UTF_ENCODING = typeof UTF8 | typeof UTF8_with_bom | typeof UTF16be | typeof UTF16le;

export function isUTFEncoding(encoding: string): encoding is UTF_ENCODING {
	return [UTF8, UTF8_with_bom, UTF16be, UTF16le].some(utfEncoding => utfEncoding === encoding);
}

export const UTF16be_BOM = [0xFE, 0xFF];
export const UTF16le_BOM = [0xFF, 0xFE];
export const UTF8_BOM = [0xEF, 0xBB, 0xBF];

const ZERO_BYTE_DETECTION_BUFFER_MAX_LEN = 512; 	// number of bytes to look at to decide about a file being binary or not
const NO_ENCODING_GUESS_MIN_BYTES = 512; 			// when not auto guessing the encoding, small number of bytes are enough
const AUTO_ENCODING_GUESS_MIN_BYTES = 512 * 8; 		// with auto guessing we want a lot more content to be read for guessing
const AUTO_ENCODING_GUESS_MAX_BYTES = 512 * 128; 	// set an upper limit for the number of bytes we pass on to jschardet

export interface IDecodeStreamOptions {
	acceptTextOnly: boolean;
	guessEncoding: boolean;
	minBytesRequiredForDetection?: number;

	overwriteEncoding(detectedEncoding: string | null): Promise<string>;
}

export interface IDecodeStreamResult {
	stream: ReadableStream<string>;
	detected: IDetectedEncodingResult;
}

export const enum DecodeStreamErrorKind {

	/**
	 * Error indicating that the stream is binary even
	 * though `acceptTextOnly` was specified.
	 */
	STREAM_IS_BINARY = 1
}

export class DecodeStreamError extends Error {

	constructor(
		message: string,
		readonly decodeStreamErrorKind: DecodeStreamErrorKind
	) {
		super(message);
	}
}

export interface IDecoderStream {
	write(buffer: Uint8Array): string;
	end(): string | undefined;
}

class DecoderStream implements IDecoderStream {

	/**
	 * This stream will only load iconv-lite lazily if the encoding
	 * is not UTF-8. This ensures that for most common cases we do
	 * not pay the price of loading the module from disk.
	 *
	 * We still need to be careful when converting UTF-8 to a string
	 * though because we read the file in chunks of Buffer and thus
	 * need to decode it via TextDecoder helper that is available
	 * in browser and node.js environments.
	 */
	static async create(encoding: string): Promise<DecoderStream> {
		let decoder: IDecoderStream | undefined = undefined;
		if (encoding !== UTF8) {
			const iconv = await importAMDNodeModule<typeof import('@vscode/iconv-lite-umd')>('@vscode/iconv-lite-umd', 'lib/iconv-lite-umd.js');
			decoder = iconv.getDecoder(toNodeEncoding(encoding));
		} else {
			const utf8TextDecoder = new TextDecoder();
			decoder = {
				write(buffer: Uint8Array): string {
					return utf8TextDecoder.decode(buffer, {
						// Signal to TextDecoder that potentially more data is coming
						// and that we are calling `decode` in the end to consume any
						// remainders
						stream: true
					});
				},

				end(): string | undefined {
					return utf8TextDecoder.decode();
				}
			};
		}

		return new DecoderStream(decoder);
	}

	private constructor(private iconvLiteDecoder: IDecoderStream) { }

	write(buffer: Uint8Array): string {
		return this.iconvLiteDecoder.write(buffer);
	}

	end(): string | undefined {
		return this.iconvLiteDecoder.end();
	}
}

export function toDecodeStream(source: VSBufferReadableStream, options: IDecodeStreamOptions): Promise<IDecodeStreamResult> {
	const minBytesRequiredForDetection = options.minBytesRequiredForDetection ?? options.guessEncoding ? AUTO_ENCODING_GUESS_MIN_BYTES : NO_ENCODING_GUESS_MIN_BYTES;

	return new Promise<IDecodeStreamResult>((resolve, reject) => {
		const target = newWriteableStream<string>(strings => strings.join(''));

		const bufferedChunks: VSBuffer[] = [];
		let bytesBuffered = 0;

		let decoder: IDecoderStream | undefined = undefined;

		const createDecoder = async () => {
			try {

				// detect encoding from buffer
				const detected = await detectEncodingFromBuffer({
					buffer: VSBuffer.concat(bufferedChunks),
					bytesRead: bytesBuffered
				}, options.guessEncoding);

				// throw early if the source seems binary and
				// we are instructed to only accept text
				if (detected.seemsBinary && options.acceptTextOnly) {
					throw new DecodeStreamError('Stream is binary but only text is accepted for decoding', DecodeStreamErrorKind.STREAM_IS_BINARY);
				}

				// ensure to respect overwrite of encoding
				detected.encoding = await options.overwriteEncoding(detected.encoding);

				// decode and write buffered content
				decoder = await DecoderStream.create(detected.encoding);
				const decoded = decoder.write(VSBuffer.concat(bufferedChunks).buffer);
				target.write(decoded);

				bufferedChunks.length = 0;
				bytesBuffered = 0;

				// signal to the outside our detected encoding and final decoder stream
				resolve({
					stream: target,
					detected
				});
			} catch (error) {

				// Stop handling anything from the source and target
				sourceListener?.dispose();
				target.destroy();

				reject(error);
			}
		};

		const sourceListener = listenStream(source, {
			onData: async chunk => {

				// if the decoder is ready, we just write directly
				if (decoder) {
					target.write(decoder.write(chunk.buffer));
				}

				// otherwise we need to buffer the data until the stream is ready
				else {
					bufferedChunks.push(chunk);
					bytesBuffered += chunk.byteLength;

					// buffered enough data for encoding detection, create stream
					if (bytesBuffered >= minBytesRequiredForDetection) {

						// pause stream here until the decoder is ready
						source.pause();

						await createDecoder();

						// resume stream now that decoder is ready but
						// outside of this stack to reduce recursion
						setTimeout(() => source.resume());
					}
				}
			},
			onError: error => target.error(error), // simply forward to target
			onEnd: async () => {

				// we were still waiting for data to do the encoding
				// detection. thus, wrap up starting the stream even
				// without all the data to get things going
				if (!decoder) {
					await createDecoder();
				}

				// end the target with the remainders of the decoder
				target.end(decoder?.end());
			}
		});
	});
}

export async function toEncodeReadable(readable: Readable<string>, encoding: string, options?: { addBOM?: boolean }): Promise<VSBufferReadable> {
	const iconv = await importAMDNodeModule<typeof import('@vscode/iconv-lite-umd')>('@vscode/iconv-lite-umd', 'lib/iconv-lite-umd.js');
	const encoder = iconv.getEncoder(toNodeEncoding(encoding), options);

	let bytesWritten = false;
	let done = false;

	return {
		read() {
			if (done) {
				return null;
			}

			const chunk = readable.read();
			if (typeof chunk !== 'string') {
				done = true;

				// If we are instructed to add a BOM but we detect that no
				// bytes have been written, we must ensure to return the BOM
				// ourselves so that we comply with the contract.
				if (!bytesWritten && options?.addBOM) {
					switch (encoding) {
						case UTF8:
						case UTF8_with_bom:
							return VSBuffer.wrap(Uint8Array.from(UTF8_BOM));
						case UTF16be:
							return VSBuffer.wrap(Uint8Array.from(UTF16be_BOM));
						case UTF16le:
							return VSBuffer.wrap(Uint8Array.from(UTF16le_BOM));
					}
				}

				const leftovers = encoder.end();
				if (leftovers && leftovers.length > 0) {
					bytesWritten = true;

					return VSBuffer.wrap(leftovers);
				}

				return null;
			}

			bytesWritten = true;

			return VSBuffer.wrap(encoder.write(chunk));
		}
	};
}

export async function encodingExists(encoding: string): Promise<boolean> {
	const iconv = await importAMDNodeModule<typeof import('@vscode/iconv-lite-umd')>('@vscode/iconv-lite-umd', 'lib/iconv-lite-umd.js');

	return iconv.encodingExists(toNodeEncoding(encoding));
}

export function toNodeEncoding(enc: string | null): string {
	if (enc === UTF8_with_bom || enc === null) {
		return UTF8; // iconv does not distinguish UTF 8 with or without BOM, so we need to help it
	}

	return enc;
}

export function detectEncodingByBOMFromBuffer(buffer: VSBuffer | null, bytesRead: number): typeof UTF8_with_bom | typeof UTF16le | typeof UTF16be | null {
	if (!buffer || bytesRead < UTF16be_BOM.length) {
		return null;
	}

	const b0 = buffer.readUInt8(0);
	const b1 = buffer.readUInt8(1);

	// UTF-16 BE
	if (b0 === UTF16be_BOM[0] && b1 === UTF16be_BOM[1]) {
		return UTF16be;
	}

	// UTF-16 LE
	if (b0 === UTF16le_BOM[0] && b1 === UTF16le_BOM[1]) {
		return UTF16le;
	}

	if (bytesRead < UTF8_BOM.length) {
		return null;
	}

	const b2 = buffer.readUInt8(2);

	// UTF-8
	if (b0 === UTF8_BOM[0] && b1 === UTF8_BOM[1] && b2 === UTF8_BOM[2]) {
		return UTF8_with_bom;
	}

	return null;
}

// we explicitly ignore a specific set of encodings from auto guessing
// - ASCII: we never want this encoding (most UTF-8 files would happily detect as
//          ASCII files and then you could not type non-ASCII characters anymore)
// - UTF-16: we have our own detection logic for UTF-16
// - UTF-32: we do not support this encoding in VSCode
const IGNORE_ENCODINGS = ['ascii', 'utf-16', 'utf-32'];

/**
 * Guesses the encoding from buffer.
 */
async function guessEncodingByBuffer(buffer: VSBuffer): Promise<string | null> {
	const jschardet = await importAMDNodeModule<typeof import('jschardet')>('jschardet', 'dist/jschardet.min.js');

	// ensure to limit buffer for guessing due to https://github.com/aadsm/jschardet/issues/53
	const limitedBuffer = buffer.slice(0, AUTO_ENCODING_GUESS_MAX_BYTES);

	// before guessing jschardet calls toString('binary') on input if it is a Buffer,
	// since we are using it inside browser environment as well we do conversion ourselves
	// https://github.com/aadsm/jschardet/blob/v2.1.1/src/index.js#L36-L40
	const binaryString = encodeLatin1(limitedBuffer.buffer);

	const guessed = jschardet.detect(binaryString);
	if (!guessed || !guessed.encoding) {
		return null;
	}

	const enc = guessed.encoding.toLowerCase();
	if (0 <= IGNORE_ENCODINGS.indexOf(enc)) {
		return null; // see comment above why we ignore some encodings
	}

	return toIconvLiteEncoding(guessed.encoding);
}

const JSCHARDET_TO_ICONV_ENCODINGS: { [name: string]: string } = {
	'ibm866': 'cp866',
	'big5': 'cp950'
};

function toIconvLiteEncoding(encodingName: string): string {
	const normalizedEncodingName = encodingName.replace(/[^a-zA-Z0-9]/g, '').toLowerCase();
	const mapped = JSCHARDET_TO_ICONV_ENCODINGS[normalizedEncodingName];

	return mapped || normalizedEncodingName;
}

function encodeLatin1(buffer: Uint8Array): string {
	let result = '';
	for (let i = 0; i < buffer.length; i++) {
		result += String.fromCharCode(buffer[i]);
	}

	return result;
}

/**
 * The encodings that are allowed in a settings file don't match the canonical encoding labels specified by WHATWG.
 * See https://encoding.spec.whatwg.org/#names-and-labels
 * Iconv-lite strips all non-alphanumeric characters, but ripgrep doesn't. For backcompat, allow these labels.
 */
export function toCanonicalName(enc: string): string {
	switch (enc) {
		case 'shiftjis':
			return 'shift-jis';
		case 'utf16le':
			return 'utf-16le';
		case 'utf16be':
			return 'utf-16be';
		case 'big5hkscs':
			return 'big5-hkscs';
		case 'eucjp':
			return 'euc-jp';
		case 'euckr':
			return 'euc-kr';
		case 'koi8r':
			return 'koi8-r';
		case 'koi8u':
			return 'koi8-u';
		case 'macroman':
			return 'x-mac-roman';
		case 'utf8bom':
			return 'utf8';
		default: {
			const m = enc.match(/windows(\d+)/);
			if (m) {
				return 'windows-' + m[1];
			}

			return enc;
		}
	}
}

export interface IDetectedEncodingResult {
	encoding: string | null;
	seemsBinary: boolean;
}

export interface IReadResult {
	buffer: VSBuffer | null;
	bytesRead: number;
}

export function detectEncodingFromBuffer(readResult: IReadResult, autoGuessEncoding?: false): IDetectedEncodingResult;
export function detectEncodingFromBuffer(readResult: IReadResult, autoGuessEncoding?: boolean): Promise<IDetectedEncodingResult>;
export function detectEncodingFromBuffer({ buffer, bytesRead }: IReadResult, autoGuessEncoding?: boolean): Promise<IDetectedEncodingResult> | IDetectedEncodingResult {

	// Always first check for BOM to find out about encoding
	let encoding = detectEncodingByBOMFromBuffer(buffer, bytesRead);

	// Detect 0 bytes to see if file is binary or UTF-16 LE/BE
	// unless we already know that this file has a UTF-16 encoding
	let seemsBinary = false;
	if (encoding !== UTF16be && encoding !== UTF16le && buffer) {
		let couldBeUTF16LE = true; // e.g. 0xAA 0x00
		let couldBeUTF16BE = true; // e.g. 0x00 0xAA
		let containsZeroByte = false;

		// This is a simplified guess to detect UTF-16 BE or LE by just checking if
		// the first 512 bytes have the 0-byte at a specific location. For UTF-16 LE
		// this would be the odd byte index and for UTF-16 BE the even one.
		// Note: this can produce false positives (a binary file that uses a 2-byte
		// encoding of the same format as UTF-16) and false negatives (a UTF-16 file
		// that is using 4 bytes to encode a character).
		for (let i = 0; i < bytesRead && i < ZERO_BYTE_DETECTION_BUFFER_MAX_LEN; i++) {
			const isEndian = (i % 2 === 1); // assume 2-byte sequences typical for UTF-16
			const isZeroByte = (buffer.readUInt8(i) === 0);

			if (isZeroByte) {
				containsZeroByte = true;
			}

			// UTF-16 LE: expect e.g. 0xAA 0x00
			if (couldBeUTF16LE && (isEndian && !isZeroByte || !isEndian && isZeroByte)) {
				couldBeUTF16LE = false;
			}

			// UTF-16 BE: expect e.g. 0x00 0xAA
			if (couldBeUTF16BE && (isEndian && isZeroByte || !isEndian && !isZeroByte)) {
				couldBeUTF16BE = false;
			}

			// Return if this is neither UTF16-LE nor UTF16-BE and thus treat as binary
			if (isZeroByte && !couldBeUTF16LE && !couldBeUTF16BE) {
				break;
			}
		}

		// Handle case of 0-byte included
		if (containsZeroByte) {
			if (couldBeUTF16LE) {
				encoding = UTF16le;
			} else if (couldBeUTF16BE) {
				encoding = UTF16be;
			} else {
				seemsBinary = true;
			}
		}
	}

	// Auto guess encoding if configured
	if (autoGuessEncoding && !seemsBinary && !encoding && buffer) {
		return guessEncodingByBuffer(buffer.slice(0, bytesRead)).then(guessedEncoding => {
			return {
				seemsBinary: false,
				encoding: guessedEncoding
			};
		});
	}

	return { seemsBinary, encoding };
}

export const SUPPORTED_ENCODINGS: { [encoding: string]: { labelLong: string; labelShort: string; order: number; encodeOnly?: boolean; alias?: string } } = {
	utf8: {
		labelLong: 'UTF-8',
		labelShort: 'UTF-8',
		order: 1,
		alias: 'utf8bom'
	},
	utf8bom: {
		labelLong: 'UTF-8 with BOM',
		labelShort: 'UTF-8 with BOM',
		encodeOnly: true,
		order: 2,
		alias: 'utf8'
	},
	utf16le: {
		labelLong: 'UTF-16 LE',
		labelShort: 'UTF-16 LE',
		order: 3
	},
	utf16be: {
		labelLong: 'UTF-16 BE',
		labelShort: 'UTF-16 BE',
		order: 4
	},
	windows1252: {
		labelLong: 'Western (Windows 1252)',
		labelShort: 'Windows 1252',
		order: 5
	},
	iso88591: {
		labelLong: 'Western (ISO 8859-1)',
		labelShort: 'ISO 8859-1',
		order: 6
	},
	iso88593: {
		labelLong: 'Western (ISO 8859-3)',
		labelShort: 'ISO 8859-3',
		order: 7
	},
	iso885915: {
		labelLong: 'Western (ISO 8859-15)',
		labelShort: 'ISO 8859-15',
		order: 8
	},
	macroman: {
		labelLong: 'Western (Mac Roman)',
		labelShort: 'Mac Roman',
		order: 9
	},
	cp437: {
		labelLong: 'DOS (CP 437)',
		labelShort: 'CP437',
		order: 10
	},
	windows1256: {
		labelLong: 'Arabic (Windows 1256)',
		labelShort: 'Windows 1256',
		order: 11
	},
	iso88596: {
		labelLong: 'Arabic (ISO 8859-6)',
		labelShort: 'ISO 8859-6',
		order: 12
	},
	windows1257: {
		labelLong: 'Baltic (Windows 1257)',
		labelShort: 'Windows 1257',
		order: 13
	},
	iso88594: {
		labelLong: 'Baltic (ISO 8859-4)',
		labelShort: 'ISO 8859-4',
		order: 14
	},
	iso885914: {
		labelLong: 'Celtic (ISO 8859-14)',
		labelShort: 'ISO 8859-14',
		order: 15
	},
	windows1250: {
		labelLong: 'Central European (Windows 1250)',
		labelShort: 'Windows 1250',
		order: 16
	},
	iso88592: {
		labelLong: 'Central European (ISO 8859-2)',
		labelShort: 'ISO 8859-2',
		order: 17
	},
	cp852: {
		labelLong: 'Central European (CP 852)',
		labelShort: 'CP 852',
		order: 18
	},
	windows1251: {
		labelLong: 'Cyrillic (Windows 1251)',
		labelShort: 'Windows 1251',
		order: 19
	},
	cp866: {
		labelLong: 'Cyrillic (CP 866)',
		labelShort: 'CP 866',
		order: 20
	},
	iso88595: {
		labelLong: 'Cyrillic (ISO 8859-5)',
		labelShort: 'ISO 8859-5',
		order: 21
	},
	koi8r: {
		labelLong: 'Cyrillic (KOI8-R)',
		labelShort: 'KOI8-R',
		order: 22
	},
	koi8u: {
		labelLong: 'Cyrillic (KOI8-U)',
		labelShort: 'KOI8-U',
		order: 23
	},
	iso885913: {
		labelLong: 'Estonian (ISO 8859-13)',
		labelShort: 'ISO 8859-13',
		order: 24
	},
	windows1253: {
		labelLong: 'Greek (Windows 1253)',
		labelShort: 'Windows 1253',
		order: 25
	},
	iso88597: {
		labelLong: 'Greek (ISO 8859-7)',
		labelShort: 'ISO 8859-7',
		order: 26
	},
	windows1255: {
		labelLong: 'Hebrew (Windows 1255)',
		labelShort: 'Windows 1255',
		order: 27
	},
	iso88598: {
		labelLong: 'Hebrew (ISO 8859-8)',
		labelShort: 'ISO 8859-8',
		order: 28
	},
	iso885910: {
		labelLong: 'Nordic (ISO 8859-10)',
		labelShort: 'ISO 8859-10',
		order: 29
	},
	iso885916: {
		labelLong: 'Romanian (ISO 8859-16)',
		labelShort: 'ISO 8859-16',
		order: 30
	},
	windows1254: {
		labelLong: 'Turkish (Windows 1254)',
		labelShort: 'Windows 1254',
		order: 31
	},
	iso88599: {
		labelLong: 'Turkish (ISO 8859-9)',
		labelShort: 'ISO 8859-9',
		order: 32
	},
	windows1258: {
		labelLong: 'Vietnamese (Windows 1258)',
		labelShort: 'Windows 1258',
		order: 33
	},
	gbk: {
		labelLong: 'Simplified Chinese (GBK)',
		labelShort: 'GBK',
		order: 34
	},
	gb18030: {
		labelLong: 'Simplified Chinese (GB18030)',
		labelShort: 'GB18030',
		order: 35
	},
	cp950: {
		labelLong: 'Traditional Chinese (Big5)',
		labelShort: 'Big5',
		order: 36
	},
	big5hkscs: {
		labelLong: 'Traditional Chinese (Big5-HKSCS)',
		labelShort: 'Big5-HKSCS',
		order: 37
	},
	shiftjis: {
		labelLong: 'Japanese (Shift JIS)',
		labelShort: 'Shift JIS',
		order: 38
	},
	eucjp: {
		labelLong: 'Japanese (EUC-JP)',
		labelShort: 'EUC-JP',
		order: 39
	},
	euckr: {
		labelLong: 'Korean (EUC-KR)',
		labelShort: 'EUC-KR',
		order: 40
	},
	windows874: {
		labelLong: 'Thai (Windows 874)',
		labelShort: 'Windows 874',
		order: 41
	},
	iso885911: {
		labelLong: 'Latin/Thai (ISO 8859-11)',
		labelShort: 'ISO 8859-11',
		order: 42
	},
	koi8ru: {
		labelLong: 'Cyrillic (KOI8-RU)',
		labelShort: 'KOI8-RU',
		order: 43
	},
	koi8t: {
		labelLong: 'Tajik (KOI8-T)',
		labelShort: 'KOI8-T',
		order: 44
	},
	gb2312: {
		labelLong: 'Simplified Chinese (GB 2312)',
		labelShort: 'GB 2312',
		order: 45
	},
	cp865: {
		labelLong: 'Nordic DOS (CP 865)',
		labelShort: 'CP 865',
		order: 46
	},
	cp850: {
		labelLong: 'Western European DOS (CP 850)',
		labelShort: 'CP 850',
		order: 47
	}
};<|MERGE_RESOLUTION|>--- conflicted
+++ resolved
@@ -5,11 +5,7 @@
 
 import { Readable, ReadableStream, newWriteableStream, listenStream } from 'vs/base/common/stream';
 import { VSBuffer, VSBufferReadable, VSBufferReadableStream } from 'vs/base/common/buffer';
-<<<<<<< HEAD
-import { IDisposable } from 'vs/base/common/lifecycle';
 import { importAMDNodeModule } from 'vs/amdX';
-=======
->>>>>>> 4552a93f
 
 export const UTF8 = 'utf8';
 export const UTF8_with_bom = 'utf8bom';
