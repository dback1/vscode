--- conflicted
+++ resolved
@@ -22,13 +22,7 @@
 import { IThemeService } from 'vs/platform/theme/common/themeService';
 import { ICodeEditor } from 'vs/editor/browser/editorBrowser';
 import { IMarkersWorkbenchService } from 'vs/workbench/parts/markers/electron-browser/markers';
-<<<<<<< HEAD
-import { SimpleFileResourceDragAndDrop } from 'vs/workbench/browser/dnd';
 import { INextStorage2Service, StorageScope } from 'vs/platform/storage2/common/storage2';
-=======
-import { IStorageService } from 'vs/platform/storage/common/storage';
-import { Scope } from 'vs/workbench/common/memento';
->>>>>>> cdabfc35
 import { localize } from 'vs/nls';
 import { IContextKey, IContextKeyService } from 'vs/platform/contextkey/common/contextkey';
 import { Iterator } from 'vs/base/common/iterator';
@@ -101,26 +95,16 @@
 		@ITelemetryService telemetryService: ITelemetryService,
 		@IThemeService themeService: IThemeService,
 		@IMarkersWorkbenchService private markersWorkbenchService: IMarkersWorkbenchService,
-<<<<<<< HEAD
 		@INextStorage2Service nextStorage2Service: INextStorage2Service,
-		@IContextKeyService contextKeyService: IContextKeyService
-=======
-		@IStorageService storageService: IStorageService,
 		@IContextKeyService contextKeyService: IContextKeyService,
 		@IWorkspaceContextService private workspaceContextService: IWorkspaceContextService,
 		@IContextMenuService private contextMenuService: IContextMenuService,
 		@IMenuService private menuService: IMenuService,
 		@IKeybindingService private keybindingService: IKeybindingService,
->>>>>>> cdabfc35
 	) {
 		super(Constants.MARKERS_PANEL_ID, telemetryService, themeService, nextStorage2Service);
 		this.panelFoucusContextKey = Constants.MarkerPanelFocusContextKey.bindTo(contextKeyService);
-<<<<<<< HEAD
-		this.delayedRefresh = new Delayer<void>(500);
 		this.panelState = this.getMemento(StorageScope.WORKSPACE);
-=======
-		this.panelSettings = this.getMemento(storageService, Scope.WORKSPACE);
->>>>>>> cdabfc35
 		this.setCurrentActiveEditor();
 	}
 
@@ -352,10 +336,6 @@
 	}
 
 	private createActions(): void {
-<<<<<<< HEAD
-		this.collapseAllAction = this.instantiationService.createInstance(CollapseAllAction, this.tree, true);
-		this.filterAction = this.instantiationService.createInstance(MarkersFilterAction, { filterText: this.panelState['filter'] || '', filterHistory: this.panelState['filterHistory'] || [], useFilesExclude: !!this.panelState['useFilesExclude'] });
-=======
 		this.collapseAllAction = new Action('vs.tree.collapse', localize('collapse', "Collapse"), 'monaco-tree-action collapse-all', true, async () => {
 			this.tree.collapseAll();
 			this.tree.setSelection([]);
@@ -364,8 +344,7 @@
 			this.tree.focusFirst();
 		});
 
-		this.filterAction = this.instantiationService.createInstance(MarkersFilterAction, { filterText: this.panelSettings['filter'] || '', filterHistory: this.panelSettings['filterHistory'] || [], useFilesExclude: !!this.panelSettings['useFilesExclude'] });
->>>>>>> cdabfc35
+		this.filterAction = this.instantiationService.createInstance(MarkersFilterAction, { filterText: this.panelState['filter'] || '', filterHistory: this.panelState['filterHistory'] || [], useFilesExclude: !!this.panelState['useFilesExclude'] });
 		this.actions = [this.filterAction, this.collapseAllAction];
 	}
 
@@ -630,48 +609,40 @@
 		return super.getActionItem(action);
 	}
 
-<<<<<<< HEAD
+	getFilterOptions(): FilterOptions {
+		return this.filter.options;
+	}
+
+	getFilterStats(): { total: number; filtered: number; } {
+		if (!this.cachedFilterStats) {
+			this.cachedFilterStats = this.computeFilterStats();
+		}
+
+		return this.cachedFilterStats;
+	}
+
+	private computeFilterStats(): { total: number; filtered: number; } {
+		const root = this.tree.getNode();
+		let total = 0;
+		let filtered = 0;
+
+		for (const resourceMarkerNode of root.children) {
+			for (const markerNode of resourceMarkerNode.children) {
+				total++;
+
+				if (resourceMarkerNode.visible && markerNode.visible) {
+					filtered++;
+				}
+			}
+		}
+
+		return { total, filtered };
+	}
+
 	protected saveState(): void {
 		this.panelState['filter'] = this.filterAction.filterText;
 		this.panelState['filterHistory'] = this.filterAction.filterHistory;
 		this.panelState['useFilesExclude'] = this.filterAction.useFilesExclude;
-=======
-	getFilterOptions(): FilterOptions {
-		return this.filter.options;
-	}
-
-	getFilterStats(): { total: number; filtered: number; } {
-		if (!this.cachedFilterStats) {
-			this.cachedFilterStats = this.computeFilterStats();
-		}
-
-		return this.cachedFilterStats;
-	}
-
-	private computeFilterStats(): { total: number; filtered: number; } {
-		const root = this.tree.getNode();
-		let total = 0;
-		let filtered = 0;
-
-		for (const resourceMarkerNode of root.children) {
-			for (const markerNode of resourceMarkerNode.children) {
-				total++;
-
-				if (resourceMarkerNode.visible && markerNode.visible) {
-					filtered++;
-				}
-			}
-		}
-
-		return { total, filtered };
-	}
-
-	public shutdown(): void {
-		// store memento
-		this.panelSettings['filter'] = this.filterAction.filterText;
-		this.panelSettings['filterHistory'] = this.filterAction.filterHistory;
-		this.panelSettings['useFilesExclude'] = this.filterAction.useFilesExclude;
->>>>>>> cdabfc35
 
 		super.saveState();
 	}
