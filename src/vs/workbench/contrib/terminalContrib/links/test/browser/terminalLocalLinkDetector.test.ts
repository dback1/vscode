--- conflicted
+++ resolved
@@ -19,12 +19,9 @@
 import { IFileService } from 'vs/platform/files/common/files';
 import { createFileStat } from 'vs/workbench/test/common/workbenchTestServices';
 import { URI } from 'vs/base/common/uri';
-<<<<<<< HEAD
-import { importAMDNodeModule } from 'vs/amdX';
-=======
 import { NullLogService } from 'vs/platform/log/common/log';
 import { ITerminalLogService } from 'vs/platform/terminal/common/terminal';
->>>>>>> 25e5a2ad
+import { importAMDNodeModule } from 'vs/amdX';
 
 const unixLinks: (string | { link: string; resource: URI })[] = [
 	// Absolute
