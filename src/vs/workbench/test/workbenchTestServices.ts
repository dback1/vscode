--- conflicted
+++ resolved
@@ -15,11 +15,7 @@
 import { NullTelemetryService } from 'vs/platform/telemetry/common/telemetryUtils';
 import { StorageService, InMemoryLocalStorage } from 'vs/platform/storage/common/storageService';
 import { ConfirmResult, IEditorInputWithOptions, CloseDirection, IEditorIdentifier, IUntitledResourceInput, IResourceDiffInput, IResourceSideBySideInput, IEditorInput, IEditor, IEditorCloseEvent } from 'vs/workbench/common/editor';
-<<<<<<< HEAD
-import { IEditorOpeningEvent, IEditorServiceImpl, IEditorGroupView, IEditorGroupsServiceImpl } from 'vs/workbench/browser/parts/editor/editor';
-=======
 import { IEditorOpeningEvent, EditorServiceImpl, IEditorGroupView, EditorGroupsServiceImpl } from 'vs/workbench/browser/parts/editor/editor';
->>>>>>> 8647b7c1
 import { Event, Emitter } from 'vs/base/common/event';
 import Severity from 'vs/base/common/severity';
 import { IBackupFileService } from 'vs/workbench/services/backup/common/backup';
@@ -498,8 +494,7 @@
 	}
 }
 
-<<<<<<< HEAD
-export class TestEditorGroupsService implements IEditorGroupsServiceImpl {
+export class TestEditorGroupsService implements EditorGroupsServiceImpl {
 	_serviceBrand: ServiceIdentifier<any>;
 
 	constructor(public groups: TestEditorGroup[] = []) { }
@@ -512,21 +507,6 @@
 	orientation: any;
 	whenRestored: TPromise<void> = TPromise.as(void 0);
 
-=======
-export class TestEditorGroupsService implements EditorGroupsServiceImpl {
-	_serviceBrand: ServiceIdentifier<any>;
-
-	constructor(public groups: TestEditorGroup[] = []) { }
-
-	onDidActiveGroupChange: Event<IEditorGroup> = Event.None;
-	onDidAddGroup: Event<IEditorGroup> = Event.None;
-	onDidRemoveGroup: Event<IEditorGroup> = Event.None;
-	onDidMoveGroup: Event<IEditorGroup> = Event.None;
-
-	orientation: any;
-	whenRestored: TPromise<void> = TPromise.as(void 0);
-
->>>>>>> 8647b7c1
 	get activeGroup(): IEditorGroup {
 		return this.groups[0];
 	}
@@ -568,19 +548,11 @@
 	setSize(group: number | IEditorGroup, size: number): void { }
 
 	arrangeGroups(arrangement: GroupsArrangement): void { }
-<<<<<<< HEAD
 
 	applyLayout(layout: EditorGroupLayout): void { }
 
 	setGroupOrientation(orientation: any): void { }
 
-=======
-
-	applyLayout(layout: EditorGroupLayout): void { }
-
-	setGroupOrientation(orientation: any): void { }
-
->>>>>>> 8647b7c1
 	addGroup(location: number | IEditorGroup, direction: GroupDirection, options?: IAddGroupOptions): IEditorGroup {
 		return null;
 	}
@@ -697,11 +669,7 @@
 	layout(width: number, height: number): void { }
 }
 
-<<<<<<< HEAD
-export class TestEditorService implements IEditorServiceImpl {
-=======
 export class TestEditorService implements EditorServiceImpl {
->>>>>>> 8647b7c1
 
 	_serviceBrand: ServiceIdentifier<any>;
 
@@ -990,7 +958,6 @@
 	public _serviceBrand: any;
 
 	onDidChangeFocus: Event<boolean> = new Emitter<boolean>().event;
-	onDidChangeMaximize: Event<boolean> = new Emitter<boolean>().event;
 
 	isFocused(): TPromise<boolean> {
 		return TPromise.as(false);
@@ -1068,10 +1035,6 @@
 		return TPromise.as(void 0);
 	}
 
-	isMaximized(): TPromise<boolean> {
-		return TPromise.as(void 0);
-	}
-
 	setDocumentEdited(flag: boolean): TPromise<void> {
 		return TPromise.as(void 0);
 	}
@@ -1086,18 +1049,6 @@
 
 	showMessageBox(options: Electron.MessageBoxOptions): TPromise<IMessageBoxResult> {
 		return TPromise.wrap({ button: 0 });
-	}
-
-	maximizeWindow(): TPromise<void> {
-		return TPromise.as(void 0);
-	}
-
-	unmaximizeWindow(): TPromise<void> {
-		return TPromise.as(void 0);
-	}
-
-	minimizeWindow(): TPromise<void> {
-		return TPromise.as(void 0);
 	}
 
 	showSaveDialog(options: Electron.SaveDialogOptions): TPromise<string> {
@@ -1153,8 +1104,6 @@
 	onWindowOpen: Event<number>;
 	onWindowFocus: Event<number>;
 	onWindowBlur: Event<number>;
-	onWindowMaximize: Event<number>;
-	onWindowUnmaximize: Event<number>;
 
 	isFocused(windowId: number): TPromise<boolean> {
 		return TPromise.as(false);
@@ -1241,10 +1190,6 @@
 	}
 
 	unmaximizeWindow(windowId: number): TPromise<void> {
-		return TPromise.as(void 0);
-	}
-
-	minimizeWindow(windowId: number): TPromise<void> {
 		return TPromise.as(void 0);
 	}
 
